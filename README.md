--- conflicted
+++ resolved
@@ -25,7 +25,7 @@
 <dependency>
     <groupId>org.y-op</groupId>
     <artifactId>yop</artifactId>
-    <version>0.9.0</version>
+    <version>0.8.0</version>
 </dependency>
 ```  
   
@@ -66,19 +66,8 @@
 // The datasource JNDI name (or you can override the 'getConnection' method)
 wrapper.addInitParameter(YopRestServlet.DATASOURCE_JNDI_INIT_PARAM, "datasource");
 
-<<<<<<< HEAD
 // The exposition path for the data objects REST resources
 context.addServletMappingDecoded("/yop/rest/*", YopRestServletWithConnection.class.getSimpleName());
-=======
-## What does it look like ?
-Yop is available on Maven central : 
-```xml
-<dependency>
-    <groupId>org.y-op</groupId>
-    <artifactId>yop</artifactId>
-    <version>0.8.0</version>
-</dependency>
->>>>>>> 83247564
 ```
 
 The [OpenAPI](https://www.openapis.org/ "Open API initiative") description of data objects can be generated
