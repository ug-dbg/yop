--- conflicted
+++ resolved
@@ -154,54 +154,54 @@
 					</executions>
 				</plugin>
 
-<<<<<<< HEAD
-				<!-- JaCoCo coverage reports -->
-				<plugin>
-					<groupId>org.jacoco</groupId>
-					<artifactId>jacoco-maven-plugin</artifactId>
-					<version>0.7.9</version>
-					<executions>
-						<execution>
-							<goals>
-								<goal>prepare-agent</goal>
-							</goals>
-						</execution>
-						<execution>
-							<id>generate-code-coverage-report</id>
-							<phase>test</phase>
-							<goals>
-								<goal>report</goal>
-							</goals>
-						</execution>
-					</executions>
-				</plugin>
-
-				<!-- Generate a badge from a unified JaCoCo report -->
-				<plugin>
-					<groupId>com.sigpwned</groupId>
-					<artifactId>jacoco-badge-maven-plugin</artifactId>
-					<version>0.1.4</version>
-					<executions>
-						<execution>
-							<id>generate-jacoco-badge</id>
-							<phase>test</phase>
-							<goals>
-								<goal>badge</goal>
-							</goals>
-							<configuration>
-								<passing>70</passing>
-								<metric>instruction</metric>
-								<reportFile>${project.reporting.outputDirectory}/jacoco/jacoco.csv</reportFile>
-								<badgeFile>${project.build.directory}/jacoco.svg</badgeFile>
-							</configuration>
-						</execution>
-					</executions>
-=======
+
+                <!-- JaCoCo coverage reports -->
+                <plugin>
+                    <groupId>org.jacoco</groupId>
+                    <artifactId>jacoco-maven-plugin</artifactId>
+                    <version>0.7.9</version>
+                    <executions>
+                        <execution>
+                            <goals>
+                                <goal>prepare-agent</goal>
+                            </goals>
+                        </execution>
+                        <execution>
+                            <id>generate-code-coverage-report</id>
+                            <phase>test</phase>
+                            <goals>
+                                <goal>report</goal>
+                            </goals>
+                        </execution>
+                    </executions>
+                </plugin>
+
+                <!-- Generate a badge from a unified JaCoCo report -->
+                <plugin>
+                    <groupId>com.sigpwned</groupId>
+                    <artifactId>jacoco-badge-maven-plugin</artifactId>
+                    <version>0.1.4</version>
+                    <executions>
+                        <execution>
+                            <id>generate-jacoco-badge</id>
+                            <phase>test</phase>
+                            <goals>
+                                <goal>badge</goal>
+                            </goals>
+                            <configuration>
+                                <passing>70</passing>
+                                <metric>instruction</metric>
+                                <reportFile>${project.reporting.outputDirectory}/jacoco/jacoco.csv</reportFile>
+                                <badgeFile>${project.build.directory}/jacoco.svg</badgeFile>
+                            </configuration>
+                        </execution>
+                    </executions>
+                </plugin>
+
 				<plugin>
 					<groupId>org.apache.maven.plugins</groupId>
 					<artifactId>maven-site-plugin</artifactId>
 					<version>3.7.1</version>
->>>>>>> 2d654088
 				</plugin>
 			</plugins>
 		</pluginManagement>
@@ -303,7 +303,6 @@
 				<version>2.8.2</version>
 			</dependency>
 
-<<<<<<< HEAD
 			<!-- Logging -->
 			<dependency>
 				<groupId>org.slf4j</groupId>
@@ -315,45 +314,6 @@
 				<artifactId>logback-classic</artifactId>
 				<version>${logback.version}</version>
 				<scope>test</scope>
-=======
-		<!-- Test dependencies : JUnit & SQL drivers -->
-		<dependency>
-			<groupId>junit</groupId>
-			<artifactId>junit</artifactId>
-			<version>4.12</version>
-			<scope>test</scope>
-		</dependency>
-		<dependency>
-			<groupId>org.skyscreamer</groupId>
-			<artifactId>jsonassert</artifactId>
-			<version>1.5.0</version>
-			<scope>test</scope>
-		</dependency>
-		<dependency>
-			<groupId>org.xerial</groupId>
-			<artifactId>sqlite-jdbc</artifactId>
-			<version>3.21.0.1</version>
-			<scope>test</scope>
-		</dependency>
-		<dependency>
-			<groupId>mysql</groupId>
-			<artifactId>mysql-connector-java</artifactId>
-			<version>5.1.45</version>
-			<scope>test</scope>
-		</dependency>
-		<dependency>
-			<groupId>org.postgresql</groupId>
-			<artifactId>postgresql</artifactId>
-			<version>42.2.1</version>
-			<scope>test</scope>
-		</dependency>
-		<dependency>
-			<groupId>com.microsoft.sqlserver</groupId>
-			<artifactId>mssql-jdbc</artifactId>
-			<version>7.0.0.jre8</version>
-			<scope>test</scope>
-		</dependency>
->>>>>>> 2d654088
 
 				<exclusions>
 					<exclusion>
